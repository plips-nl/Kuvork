<<<<<<< HEAD
/* eslint-disable */
const config = require('./config.json');
// const BlueLinky = require('bluelinky');
const BlueLinky = require('./dist/index');

const authCreds = {
	username: config.username,
	password: config.password
}

const test = async () => {
	console.log(BlueLinky)
	const client = new BlueLinky(authCreds);

	// do login
	const auth = await client.login({ region: 'CA' });
	
	// we register and wait for a vehicle to get its features
	const vehicle = await client.registerVehicle({
		vin: config.vin, 
		pin: config.pin
	});

	// call the status method
	try {
		const status = await vehicle.status(false);
		console.log('status : ' + JSON.stringify(status, null, 2));

		const statusR = await vehicle.status(true);
		console.log('status remote : ' + JSON.stringify(statusR, null, 2));

		const myAccount = await vehicle.myAccount();
		console.log('myAccount : ' + JSON.stringify(myAccount, null, 2));

		const vehicleInfo = await vehicle.vehicleInfo();
		console.log('vehicleInfo : ' + JSON.stringify(vehicleInfo, null, 2));

		const nextService = await vehicle.status();
		console.log('nextService : ' + JSON.stringify(nextService, null, 2));

		const preferedDealer = await vehicle.status();
		console.log('preferedDealer : ' + JSON.stringify(preferedDealer, null, 2));

		// const lockRes = await vehicle.lock();
		// console.log('lock : ' + JSON.stringify(lockRes, null, 2));

		// const unlockRes = await vehicle.unlock();
		// console.log('unlock : ' + JSON.stringify(unlockRes, null, 2));
		
		
		// const startRes = await vehicle.start({});
		// console.log('start : ' + JSON.stringify(startRes, null, 2));

		// const stopRes = await vehicle.stop();
		// console.log('stop : ' + JSON.stringify(stopRes, null, 2));

	} catch (err) {
		console.log(err);
	}
}

test();
=======
const config = require('./config.json');
// const BlueLinky = require('bluelinky');
const BlueLinky = require('./dist/index');
const inquirer = require('inquirer');

const authCreds = {
    username: config.username,
    password: config.password
}

const apiCalls = [
    { name: 'exit', value: 'exit' },
    { name: 'locate', value: 'locate' },
    { name: 'status (on bluelink)', value: 'status' },
    { name: 'status refresh (fetch vehicle)', value: 'statusR' },
    { name: 'start', value: 'start' },
    { name: 'stop', value: 'stop' },
    { name: 'lock', value: 'lock' },
    { name: 'unlock', value: 'unlock' },
    { name: 'honk', value: 'honk' },
    { name: 'light', value: 'light' },
    { name: 'myAccount', value: 'myAccount' },
    { name: 'vehicleInfo', value: 'vehicleInfo' },
    { name: 'nextService', value: 'nextService' },
    { name: 'preferedDealer', value: 'preferedDealer' },
]

var vehicle

const login = async() => {
    const client = new BlueLinky(authCreds);

    const auth = await client.login({ region: 'CA' });
    // console.log('login : ' + JSON.stringify(auth, null, 2));

    // we register
    vehicle = await client.registerVehicle({
        vin: config.vin,
        pin: config.pin
    });

    askForInput();
}

function askForInput() {
    console.log("")
    inquirer
        .prompt([{
            type: 'list',
            name: 'command',
            message: "What you wanna do?",
            choices: apiCalls
        }])
        .then(answers => {
            if (answers.command == 'exit') {
                console.log('bye')
                return
            } else {
                performCommand(answers.command)
            }
        })
}

async function performCommand(command) {
    try {
        switch (command) {
            case 'exit':
                return
            case 'locate':
                const location = await vehicle.locate();
                console.log('locate : ' + JSON.stringify(location, null, 2));
                break
            case 'status':
                const status = await vehicle.status(false);
                console.log('status : ' + JSON.stringify(status, null, 2));
                break
            case 'statusR':
                const statusR = await vehicle.status(true);
                console.log('status remote : ' + JSON.stringify(statusR, null, 2));
                break
            case 'start':
                const startRes = await vehicle.start({
                    airCtrl: true,
                    airTempvalue: 17,
                    defrost: true,
                    heating1: true
                });
                console.log('start : ' + JSON.stringify(startRes, null, 2));
                break
            case 'stop':
                const stopRes = await vehicle.stop();
                console.log('stop : ' + JSON.stringify(stopRes, null, 2));
                break
            case 'lock':
                const lockRes = await vehicle.lock();
                console.log('lock : ' + JSON.stringify(lockRes, null, 2));
                break
            case 'unlock':
                const unlockRes = await vehicle.unlock();
                console.log('unlock : ' + JSON.stringify(unlockRes, null, 2));
                break
            case 'honk':
                const honkRes = await vehicle.lights(true);
                console.log('honk : ' + JSON.stringify(honkRes, null, 2));
                break
            case 'light':
                const lightRes = await vehicle.lights();
                console.log('ilght : ' + JSON.stringify(lightRes, null, 2));
                break
            case 'myAccount':
                const myAccount = await vehicle.myAccount();
                console.log('myAccount : ' + JSON.stringify(myAccount, null, 2));
                break
            case 'vehicleInfo':
                const vehicleInfo = await vehicle.vehicleInfo();
                console.log('vehicleInfo : ' + JSON.stringify(vehicleInfo, null, 2));
                break
            case 'nextService':
                const nextService = await vehicle.status();
                console.log('nextService : ' + JSON.stringify(nextService, null, 2));
                break
            case 'preferedDealer':
                const preferedDealer = await vehicle.status();
                console.log('preferedDealer : ' + JSON.stringify(preferedDealer, null, 2));
                break
        }

        askForInput()

    } catch (err) {
        console.log(err);
    }
}

login();
>>>>>>> 6cdfdfab
<|MERGE_RESOLUTION|>--- conflicted
+++ resolved
@@ -1,80 +1,20 @@
-<<<<<<< HEAD
 /* eslint-disable */
 const config = require('./config.json');
-// const BlueLinky = require('bluelinky');
-const BlueLinky = require('./dist/index');
-
-const authCreds = {
-	username: config.username,
-	password: config.password
-}
-
-const test = async () => {
-	console.log(BlueLinky)
-	const client = new BlueLinky(authCreds);
-
-	// do login
-	const auth = await client.login({ region: 'CA' });
-	
-	// we register and wait for a vehicle to get its features
-	const vehicle = await client.registerVehicle({
-		vin: config.vin, 
-		pin: config.pin
-	});
-
-	// call the status method
-	try {
-		const status = await vehicle.status(false);
-		console.log('status : ' + JSON.stringify(status, null, 2));
-
-		const statusR = await vehicle.status(true);
-		console.log('status remote : ' + JSON.stringify(statusR, null, 2));
-
-		const myAccount = await vehicle.myAccount();
-		console.log('myAccount : ' + JSON.stringify(myAccount, null, 2));
-
-		const vehicleInfo = await vehicle.vehicleInfo();
-		console.log('vehicleInfo : ' + JSON.stringify(vehicleInfo, null, 2));
-
-		const nextService = await vehicle.status();
-		console.log('nextService : ' + JSON.stringify(nextService, null, 2));
-
-		const preferedDealer = await vehicle.status();
-		console.log('preferedDealer : ' + JSON.stringify(preferedDealer, null, 2));
-
-		// const lockRes = await vehicle.lock();
-		// console.log('lock : ' + JSON.stringify(lockRes, null, 2));
-
-		// const unlockRes = await vehicle.unlock();
-		// console.log('unlock : ' + JSON.stringify(unlockRes, null, 2));
-		
-		
-		// const startRes = await vehicle.start({});
-		// console.log('start : ' + JSON.stringify(startRes, null, 2));
-
-		// const stopRes = await vehicle.stop();
-		// console.log('stop : ' + JSON.stringify(stopRes, null, 2));
-
-	} catch (err) {
-		console.log(err);
-	}
-}
-
-test();
-=======
-const config = require('./config.json');
-// const BlueLinky = require('bluelinky');
 const BlueLinky = require('./dist/index');
 const inquirer = require('inquirer');
 
-const authCreds = {
-    username: config.username,
-    password: config.password
-}
+const { username, password, pin, vin } = config;
+const client = new BlueLinky({
+    username,
+    password,
+    region: 'CA',
+    pin,
+    // autoLogin: false
+});
 
 const apiCalls = [
     { name: 'exit', value: 'exit' },
-    { name: 'locate', value: 'locate' },
+    { name: 'location', value: 'location' },
     { name: 'status (on bluelink)', value: 'status' },
     { name: 'status refresh (fetch vehicle)', value: 'statusR' },
     { name: 'start', value: 'start' },
@@ -91,20 +31,13 @@
 
 var vehicle
 
-const login = async() => {
-    const client = new BlueLinky(authCreds);
-
-    const auth = await client.login({ region: 'CA' });
-    // console.log('login : ' + JSON.stringify(auth, null, 2));
-
-    // we register
-    vehicle = await client.registerVehicle({
-        vin: config.vin,
-        pin: config.pin
-    });
-
+const onReadyHandler = async (vehicles) => {
+    const vehicle = await client.getVehicle(vin);
+    const response = await vehicle.status();
+    console.log(response);
     askForInput();
 }
+client.on('ready', onReadyHandler);
 
 function askForInput() {
     console.log("")
@@ -130,9 +63,9 @@
         switch (command) {
             case 'exit':
                 return
-            case 'locate':
-                const location = await vehicle.locate();
-                console.log('locate : ' + JSON.stringify(location, null, 2));
+            case 'location':
+                const location = await vehicle.location();
+                console.log('location : ' + JSON.stringify(location, null, 2));
                 break
             case 'status':
                 const status = await vehicle.status(false);
@@ -196,5 +129,4 @@
     }
 }
 
-login();
->>>>>>> 6cdfdfab
+askForInput();