--- conflicted
+++ resolved
@@ -115,7 +115,6 @@
   }
 
   /*
-<<<<<<< HEAD
   airCtrl: Boolean,  // climatisation
   heating1: Boolean, // front defrost, airCtrl will be on
   defrost: Boolean,  // side mirrors & rear defrost
@@ -138,49 +137,27 @@
       var airTempValue: String = (6 + (airTemp - 17) * 2).toString(16).toUpperCase() + 'H';
       if (airTempValue.length == 2) {
         airTempValue = '0' + airTempValue
-=======
-    airCtrl: Boolean,  // climatisation
-    heating1: Boolean,  // front defrost, airCtrl will be on
-    defrost: Boolean,  // side mirrors & rear defrost
-    airTempvalue: number | null  // temp in degrees for clim and heating 17-27
-  */
-  async start(config: StartConfig): Promise<any> {
-
-    const body = {
-      hvacInfo: {
-        airCtrl: ((config.airCtrl ?? false) || (config.defrost ?? false)) ? 1 : 0,
-        defrost: config.defrost ?? false,
-        heating1: config.heating1 ? 1 : 0,
-        airTemp: {}
->>>>>>> f93250ed
       }
-    };
-    const airTemp = config.airTempvalue;
-    if ((config.airCtrl ?? false) || (config.defrost ?? false)) {
-      return 'air temperature should be specified';
+      body.hvacInfo['airTemp'] = {value: airTempValue,unit:0,hvacTempType:1}
+    } else if ((config.airCtrl ?? false) || (config.defrost ?? false)) {
+      return "air temperature should be specified"
     }
 
-    if (airTemp! > 27 || airTemp! < 17) {
-      return 'air temperature should be between 17 and 27 degrees';
-    }
-
-    let airTempValue: string = (6 + (airTemp! - 17) * 2).toString(16).toUpperCase() + 'H';
-    if (airTempValue.length === 2) {
-      airTempValue = '0' + airTempValue;
-    }
-
-    body.hvacInfo.airTemp = {
-      value: airTempValue,
-      unit: 0,
-      hvacTempType: 1
-    };
-
     logger.info('Begin start request ' + JSON.stringify(body));
     const preAuth = await this.getPreAuth();
     const response = await this._request(this.endpoints.start, {
       pAuth: preAuth
     }, body);
 
+    return response.body;
+  }
+
+  async stop(): Promise<any> {
+    logger.info('Begin stop request');
+    const preAuth = await this.getPreAuth();
+    const response = await this._request(this.endpoints.stop, {
+      pAuth: preAuth
+    });
     return response.body;
   }
 
