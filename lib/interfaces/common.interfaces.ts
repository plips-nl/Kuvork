// config
export interface BlueLinkyConfig {
  username: string | undefined;
  password: string | undefined;
  region: string | undefined;
  autoLogin?: boolean;
  pin: string | undefined;
  vin?: string | undefined;
  vehicleId?: string | undefined;
}

export interface BluelinkVehicle {
  name: string;
  vin: string;
  type: string;
}

export interface Session {
  accessToken?: string;
  refreshToken?: string;
  controlToken?: string;
  deviceId?: string;
  tokenExpiresAt: number;
  controlTokenExpiresAt?: number;
}

// Status remapped
export interface VehicleStatus {
  engine: {
    ignition: boolean;
    batteryCharge?: number;
    charging?: boolean;
    timeToFullCharge?: unknown;
    range: number;
    adaptiveCruiseControl: boolean;
  };
  climate: {
    active: boolean;
    steeringwheelHeat: boolean;
    sideMirrorHeat: boolean;
    rearWindowHeat: boolean;
    temperatureSetpoint: number;
    temperatureUnit: number;
    defrost: boolean;
  };
  chassis: {
    hoodOpen: boolean;
    trunkOpen: boolean;
    locked: boolean;
    openDoors: {
      frontRight: boolean;
      frontLeft: boolean;
      backLeft: boolean;
      backRight: boolean;
    };
    tirePressureWarningLamp: {
      rearLeft: boolean;
      frontLeft: boolean;
      frontRight: boolean;
      rearRight: boolean;
      all: boolean;
    };
  };
}

<<<<<<< HEAD
// TODO: fix/update
export interface FullVehicleStatus {
  vehicleLocation: {
    coord: { lat: number; lon: number; alt: number; type: number };
    head: number;
    speed: { value: number; unit: number };
    accuracy: { hdop: number; pdop: number };
    time: string;
  };
  odometer: { value: number, unit: number };
  vehicleStatus: {
    time: string;
    airCtrlOn: boolean;
    engine: boolean;
    doorLock: boolean;
    doorOpen: { frontRight: number; frontLeft: number; backLeft: number; backRight: number };
    trunkOpen: boolean;
    airTemp: { unit: number; hvacTempType: number; value: string };
    defrost: boolean;
    acc: boolean;
    ign3: boolean;
    hoodOpen: boolean;
    transCond: boolean;
    steerWheelHeat: number;
    sideBackWindowHeat: number;
    tirePressureLamp: {
      tirePressureWarningLampAll: number;
      tirePressureWarningLampFL: number;
      tirePressureWarningLampFR: number;
      tirePressureWarningLampRL: number;
      tirePressureWarningLampRR: number;
    };
    battery: { batSoc: number; batState: number; };
    evStatus: {
      batteryCharge: boolean;
      batteryStatus: number;
      batteryPlugin: number;
      remainTime2: { 
        etc1: { value: number; unit: number; };
        etc2: { value: number; unit: number; };
        etc3: { value: number; unit: number; };
        atc: { value: number; unit: number; };
      };
      drvDistance: [
        {
          rangeByFuel: {
            gasModeRange: { value: number; unit: number };
            evModeRange: { value: number; unit: number };
            totalAvailableRange: { value: number; unit: number };
          };
          type: number;
        }
      ];
      // "reservChargeInfos": {
      //   "reservChargeInfo": {
      //     "reservChargeInfoDetail": {
      //       "reservInfo": {
      //         "day": [
      //           1,
      //           2,
      //           3,
      //           4,
      //           5
      //         ],
      //         "time": {
      //           "time": "0800",
      //           "timeSection": 0
      //         }
      //       },
      //       "reservChargeSet": true,
      //       "reservFatcSet": {
      //         "defrost": false,
      //         "airTemp": {
      //           "value": "00H",
      //           "unit": 0,
      //           "hvacTempType": 1
      //         },
      //         "airCtrl": 0,
      //         "heating1": 0
      //       }
      //     }
      //   },
      //   "offpeakPowerInfo": {
      //     "offPeakPowerTime1": {
      //       "starttime": {
      //         "time": "1200",
      //         "timeSection": 0
      //       },
      //       "endtime": {
      //         "time": "1200",
      //         "timeSection": 0
      //       }
      //     },
      //     "offPeakPowerFlag": 1
      //   },
      //   "reserveChargeInfo2": {
      //     "reservChargeInfoDetail": {
      //       "reservInfo": {
      //         "day": [
      //           9
      //         ],
      //         "time": {
      //           "time": "1200",
      //           "timeSection": 0
      //         }
      //       },
      //       "reservChargeSet": false,
      //       "reservFatcSet": {
      //         "defrost": false,
      //         "airTemp": {
      //           "value": "00H",
      //           "unit": 0,
      //           "hvacTempType": 1
      //         },
      //         "airCtrl": 0,
      //         "heating1": 0
      //       }
      //     }
      //   },
      //   "reservFlag": 0,
      //   "ect": {
      //     "start": {
      //       "day": 9,
      //       "time": {
      //         "time": "1200",
      //         "timeSection": 0
      //       }
      //     },
      //     "end": {
      //       "day": 9,
      //       "time": {
      //         "time": "1200",
      //         "timeSection": 0
      //       }
      //     }
      //   },
      //   "targetSOClist": [
      //     {
      //       "targetSOClevel": 90,
      //       "dte": {
      //         "rangeByFuel": {
      //           "evModeRange": {
      //             "value": 392,
      //             "unit": 1
      //           },
      //           "totalAvailableRange": {
      //             "value": 392,
      //             "unit": 1
      //           }
      //         },
      //         "type": 2
      //       },
      //       "plugType": 0
      //     },
      //     {
      //       "targetSOClevel": 80,
      //       "dte": {
      //         "rangeByFuel": {
      //           "evModeRange": {
      //             "value": 345,
      //             "unit": 1
      //           },
      //           "totalAvailableRange": {
      //             "value": 345,
      //             "unit": 1
      //           }
      //         },
      //         "type": 2
      //       },
      //       "plugType": 1
      //     }
      //   ]
      // }
    };
  }
}

// TODO: remove
=======
// Rough mapping of the raw status that might no be the same for all regions
>>>>>>> bcafdbbc
export interface RawVehicleStatus {
  lastStatusDate: string;
  dateTime: string;
  acc: boolean;
  trunkOpen: boolean;
  doorLock: boolean;
  defrostStatus: string;
  transCond: boolean;
  doorLockStatus: string;
  doorOpen: { frontRight: number; frontLeft: number; backLeft: number; backRight: number };
  airCtrlOn: boolean;
  airTempUnit: string;
  airTemp: { unit: number; hvacTempType: number; value: string };
  battery: {
    batSignalReferenceValue: unknown;
    batSoc: number;
    batState: number;
    sjbDeliveryMode: number;
  };
  ign3: boolean;
  ignitionStatus: string;
  lowFuelLight: boolean;
  sideBackWindowHeat: number;
  dte: { unit: number; value: number };
  engine: boolean;
  defrost: boolean;
  hoodOpen: boolean;
  airConditionStatus: string;
  steerWheelHeat: number;
  tirePressureLamp: {
    tirePressureWarningLampRearLeft: number;
    tirePressureWarningLampFrontLeft: number;
    tirePressureWarningLampFrontRight: number;
    tirePressureWarningLampAll: number;
    tirePressureWarningLampRearRight: number;
  };
  trunkOpenStatus: string;
  evStatus: {
    batteryCharge: boolean;
    batteryStatus: number;
    batteryPlugin: number;
    remainTime2: {
      etc1: { value: number; unit: number };
      etc2: { value: number; unit: number };
      etc3: { value: number; unit: number };
      atc: { value: number; unit: number };
    };
    drvDistance: [
      {
        rangeByFuel: {
          gasModeRange: { value: number; unit: number };
          evModeRange: { value: number; unit: number };
          totalAvailableRange: { value: number; unit: number };
        };
        type: number;
      }
    ];
  };
  remoteIgnition: boolean;
  seatHeaterVentInfo: unknown;
  sleepModeCheck: boolean;
  lampWireStatus: {
    headLamp: unknown;
    stopLamp: unknown;
    turnSignalLamp: unknown;
  };
  windowOpen: unknown;
  engineRuntime: unknown;
}

// Vehicle Info
export interface VehicleInfo {
  vehicleId: string;
  nickName: string;
  modelCode: string;
  modelName: string;
  modelYear: string;
  fuelKindCode: string;
  trim: string;
  engine: string;
  exteriorColor: string;
  dtcCount: number;
  subscriptionStatus: string;
  subscriptionEndDate: string;
  overviewMessage: string;
  odometer: number;
  odometerUnit: number;
  defaultVehicle: boolean;
  enrollmentStatus: string;
  genType: string;
  transmissionType: string;
  vin: string;
}

export interface VehicleFeatureEntry {
  category: string;
  features: [
    {
      featureName: string;
      features: [
        {
          subFeatureName: string;
          subFeatureValue: string;
        }
      ];
    }
  ];
}

// Location
export interface VehicleLocation {
  latitude: number;
  longitude: number;
  altitude: number;
  speed: {
    unit: number;
    value: number;
  };
  heading: number;
}
export interface VehicleOdometer {
  unit: number;
  value: number;
}

export interface VehicleStatusOptions {
  refresh: boolean;
  parsed: boolean;
}


// VEHICLE COMMANDS /////////////////////////////////////////////
export interface VehicleCommandResponse {
  responseCode: number; // 0 is success
  responseDesc: string;
}

export interface VehicleStartOptions {
  airCtrl?: boolean | string;
  igniOnDuration: number;
  airTempvalue?: number;
  defrost?: boolean | string;
  heating1?: boolean | string;
}

export interface VehicleClimateOptions {
  defrost: boolean;
  windscreenHeating: boolean;
  temperature: number;
  unit: string;
}

export interface VehicleRegisterOptions {
  nickname: string;
  name: string;
  vin: string;
  regDate: string;
  brandIndicator: string;
  regId: string;
  id: string;
  generation: string;
}<|MERGE_RESOLUTION|>--- conflicted
+++ resolved
@@ -63,7 +63,6 @@
   };
 }
 
-<<<<<<< HEAD
 // TODO: fix/update
 export interface FullVehicleStatus {
   vehicleLocation: {
@@ -242,9 +241,9 @@
 }
 
 // TODO: remove
-=======
+// =======
 // Rough mapping of the raw status that might no be the same for all regions
->>>>>>> bcafdbbc
+
 export interface RawVehicleStatus {
   lastStatusDate: string;
   dateTime: string;
