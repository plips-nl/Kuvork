import { REGIONS, EU_BASE_URL } from '../constants';
import {
  VehicleStatus,
  Odometer,
  VehicleLocation,
  ClimateConfig,
} from '../interfaces/common.interfaces';
import got from 'got';

import logger from '../logger';
import { Vehicle } from './vehicle';

export default class EuropeanVehicle extends Vehicle {
  get name(): string {
    return this.config.nickname;
  }

  get vin(): string {
    return this.config.vin;
  }

<<<<<<< HEAD
  get gen(): number {
=======
  get vehicleId(): string {
    return this.config.vehicleId;
  }
  
  get gen(): string {
>>>>>>> a7e97e53
    return this.config.gen;
  }

  get type(): string {
    return this.type;
  }
  
  get odometer(): Odometer | null {
    return this._odometer;
  }
  
  get location(): VehicleLocation | null {
    return this._location;
  }
  
  public region = REGIONS.EU;
  private _status: VehicleStatus | null = null;
  private _location: VehicleLocation | null = null;
  private _odometer: Odometer | null = null;
  
  constructor(public config, public session) {
    super(session);
    this.onInit();
  }
  
  private onInit(): void {
    logger.info(`EU Vehicle ${this.config.id} created`);
  }

  public async start(config: ClimateConfig): Promise<string> {
    const response = await got(
      `${EU_BASE_URL}/api/v2/spa/vehicles/${this.config.id}/control/temperature`,
      {
        method: 'POST',
        body: {
          action: 'start',
          hvacType: 0,
          options: {
            defrost: config.defrost,
            heating1: config.windscreenHeating ? 1 : 0,
          },
          tempCode: this.getTempCode(config.temperature),
          unit: config.unit,
        },
        headers: {
          'Authorization': this.session.controlToken,
          'ccsp-device-id': this.session.deviceId,
          'Content-Type': 'application/json',
        },
        json: true,
      }
    );

    logger.info(`Climate started for vehicle ${this.config.id}`);

    return Promise.resolve(response.body);
  }

  public async stop(): Promise<string> {
    if (this.config.controlToken === '') {
      Promise.reject('Token not set');
    }

    const response = await got(
      `${EU_BASE_URL}/api/v2/spa/vehicles/${this.config.id}/control/temperature`,
      {
        method: 'POST',
        body: {
          action: 'stop',
          hvacType: 0,
          options: {
            defrost: true,
            heating1: 1,
          },
          tempCode: '10H',
          unit: 'C',
        },
        headers: {
          'Authorization': this.session.controlToken,
          'ccsp-device-id': this.session.deviceId,
          'Content-Type': 'application/json',
        },
        json: true,
      }
    );

    logger.info(`Climate stopped for vehicle ${this.config.id}`);

    return Promise.resolve(response.body);
  }

  public async unlock(): Promise<string> {

    if (this.session.controlToken === '') {
      return Promise.reject('Token not set');
    }

    const response = await got(`${EU_BASE_URL}/api/v2/spa/vehicles/${this.config.id}/control/door`, {
      method: 'POST',
      headers: {
        'Authorization': this.session.controlToken,
        'ccsp-device-id': this.session.deviceId,
        'Content-Type': 'application/json',
      },
      body: {
        action: 'open',
        deviceId: this.session.deviceId,
      },
      json: true,
    });

    logger.info(`Vehicle ${this.config.id} unlocked`);
    return Promise.resolve(response.body);
  }

  public async status(): Promise<VehicleStatus> {
    if (this.session.controlToken === '') {
      return Promise.reject('Token not set');
    }
  
    const response = await got(
      `${EU_BASE_URL}/api/v2/spa/vehicles/${this.config.id}/status/latest`,
      {
        method: 'GET',
        headers: {
          'Authorization': this.session.controlToken,
          'ccsp-device-id': this.session.deviceId,
          'Content-Type': 'application/json',
        },
        json: true,
      }
    );

    this._status = response.body.resMsg.vehicleStatusInfo.vehicleStatus as VehicleStatus;
    this._location = response.body.resMsg.vehicleStatusInfo.vehicleLocation as VehicleLocation;
    this._odometer = response.body.resMsg.vehicleStatusInfo.odometer as Odometer;

    logger.info(`Got new status for vehicle ${this.config.id}`);

    return Promise.resolve(this._status);

  }

  public async lock(): Promise<string> {

    if (this.session.controlToken === '') {
      return Promise.reject('Token not set');
    }

    const response = await got(`${EU_BASE_URL}/api/v2/spa/vehicles/${this.config.id}/control/door`, {
      method: 'POST',
      headers: {
        'Authorization': this.session.controlToken,
        'ccsp-device-id': this.session.deviceId,
        'Content-Type': 'application/json',
      },
      body: {
        action: 'close',
        deviceId: this.session.deviceId,
      },
      json: true,
    });

    logger.info(`Vehicle ${this.config.id} locked`);
    return Promise.resolve(response.body);

  }

  getTempCode(temperature: number): string {
    switch (temperature) {
      case 15.0:
        return '02H';
      case 15.5:
        return '03H';
      case 16.0:
        return '04H';
      case 16.5:
        return '05H';
      case 17.0:
        return '06H';
      case 17.5:
        return '07H';
      case 18.0:
        return '08H';
      case 18.5:
        return '09H';
      case 19.0:
        return '0AH';
      case 19.5:
        return '0BH';
      case 20.0:
        return '0CH';
      case 20.5:
        return '0DH';
      case 21.0:
        return '0EH';
      case 21.5:
        return '0FH';
      case 22.0:
        return '10H';
      case 22.5:
        return '11H';
      case 23.0:
        return '12H';
      case 23.5:
        return '13H';
      case 24.0:
        return '14H';
      case 24.5:
        return '15H';
      case 25.0:
        return '16H';
      case 25.5:
        return '17H';
      case 26.0:
        return '18H';
      case 26.5:
        return '19H';
      case 27.0:
        return '1AH';
      case 27.5:
        return '1BH';
      case 28.0:
        return '1CH';
      case 28.5:
        return '1DH';
      case 29.0:
        return '1EH';
      case 29.5:
        return '1FH';
      case 30.0:
        return '20H';
      default:
        throw new Error('temperature out of bounds! min: 15.0* max: 30*, max step: 0.5');
    }
  }
}<|MERGE_RESOLUTION|>--- conflicted
+++ resolved
@@ -19,15 +19,11 @@
     return this.config.vin;
   }
 
-<<<<<<< HEAD
-  get gen(): number {
-=======
   get vehicleId(): string {
     return this.config.vehicleId;
   }
   
   get gen(): string {
->>>>>>> a7e97e53
     return this.config.gen;
   }
 
