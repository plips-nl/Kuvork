import { VehicleStatus, VehicleLocation, Odometer, ClimateConfig } from '../interfaces/common.interfaces';
import { Session } from '../interfaces/common.interfaces';
import { StartConfig } from '../interfaces/american.interfaces';

export abstract class Vehicle {
  abstract get name(): string;
  abstract get vin(): string;
<<<<<<< HEAD
  abstract get gen(): number|null;
=======
  abstract get vehicleId(): string;
  abstract get gen(): string|null;
>>>>>>> a7e97e53
  abstract get type(): string;
  abstract get location(): VehicleLocation|null;  
  abstract get odometer(): Odometer|null;
  abstract async status(refresh: boolean): Promise<VehicleStatus>;
  abstract async unlock(): Promise<string>;
  abstract async lock(): Promise<string>;
  abstract async start(config: ClimateConfig|StartConfig): Promise<string>;
  abstract async stop(): Promise<string>;
  // abstract async update(): Promise<VehicleStatus>;

  constructor(public session: Session) {}
}<|MERGE_RESOLUTION|>--- conflicted
+++ resolved
@@ -5,12 +5,8 @@
 export abstract class Vehicle {
   abstract get name(): string;
   abstract get vin(): string;
-<<<<<<< HEAD
-  abstract get gen(): number|null;
-=======
   abstract get vehicleId(): string;
   abstract get gen(): string|null;
->>>>>>> a7e97e53
   abstract get type(): string;
   abstract get location(): VehicleLocation|null;  
   abstract get odometer(): Odometer|null;
