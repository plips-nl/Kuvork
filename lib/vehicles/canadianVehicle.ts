import got from 'got';
import { REGIONS } from '../constants';
import { VehicleStatus, VehicleLocation, Odometer } from '../interfaces/common.interfaces';
import { ALL_ENDPOINTS, CA_BASE_URL, CA_ENDPOINTS } from '../constants';

import logger from '../logger';
import { Vehicle } from './vehicle';
import { StartConfig } from '../interfaces/american.interfaces';

export default class CanadianVehicle extends Vehicle {
<<<<<<< HEAD
  public region = REGIONS.CA;

  constructor(public config, public controller) {
    super(controller);
    logger.info(`CA Vehicle ${this.config.regId} created`);
  }

  get gen(): number {
    return this.config.gen;
  }

  get vin(): string {
    return this.config.vin;
  }

  get name(): string {
    return this.config.nickname;
=======

  private _status: VehicleStatus | null = null;
  private _location: VehicleLocation | null = null;

  public region = REGIONS.CA;

  private timeOffset = -(new Date().getTimezoneOffset() / 60)

  constructor(public config, public controller) {
    super(controller);
    logger.info(`CA Vehicle ${this.config.vehicleId} created`);
  }

  get name(): string {
    return this.config.nickname;
  }

  get vin(): string {
    return this.config.vin;
  }

  get vehicleId(): string {
    return this.config.vehicleId;
  }

  get gen(): string {
    throw new Error('Method not implemented.');
  }

  get type(): string {
    return this.type;
  }

  get location(): VehicleLocation | null {
    return this._location
  }

  get odometer(): Odometer | null {
    throw new Error('Method not implemented.');
  }

  //////////////////////////////////////////////////////////////////////////////
  // Vehicle
  //////////////////////////////////////////////////////////////////////////////

  public async vehicleInfo(): Promise<any> {
    logger.info('Begin vehicleInfo request');
    try {
      const response = await this.request(CA_ENDPOINTS.vehicleInfo, {});
      return Promise.resolve(response.result);
    } catch (err) {
      return Promise.reject('error: ' + err)
    }
>>>>>>> a7e97e53
  }

  public async status(refresh = false): Promise<VehicleStatus> {
    logger.info('Begin status request, polling car: ' + refresh);
    try {
      const endpoint = refresh ? CA_ENDPOINTS.remoteStatus : CA_ENDPOINTS.status;
      const response = await this.request(endpoint, {});
      this._status = response.result as VehicleStatus;
      return Promise.resolve(this._status);
    } catch (err) {
      return Promise.reject('error: ' + err)
    }
  }

<<<<<<< HEAD
  get location(): VehicleLocation | null {
    throw new Error('Method not implemented.');
  }

  get odometer(): Odometer | null {
    throw new Error('Method not implemented.');
  }

  get type(): string {
    return this.type;
  }

  async status(): Promise<VehicleStatus> {
    throw new Error('Method not implemented.');
  }

  public updateStatus(): Promise<VehicleStatus> {
    throw new Error('Method not implemented.');
  }

  public async start(): Promise<string> {
    throw new Error('Method not implemented.');
  }
  
  public async stop(): Promise<string> {
    throw new Error('Method not implemented.');
=======
  public async nextService(): Promise<String> {
    logger.info('Begin nextService request');
    try {
      const response = await this.request(CA_ENDPOINTS.nextService, {});
      return Promise.resolve(response.result);
    } catch (err) {
      return Promise.reject('error: ' + err)
    }
  }

  //////////////////////////////////////////////////////////////////////////////
  // Car commands with preauth (PIN)
  //////////////////////////////////////////////////////////////////////////////

  public async lock(): Promise<string> {
    logger.info('Begin lock request');
    try {
      const preAuth = await this.getPreAuth();
      const response = await this.request(
        CA_ENDPOINTS.lock,
        {},
        { pAuth: preAuth });
      return Promise.resolve(response);
    } catch (err) {
      return Promise.reject('error: ' + err)
    }
  }

  public async unlock(): Promise<string> {
    logger.info('Begin unlock request');
    try {
      const preAuth = await this.getPreAuth();
      const response = await this.request(
        CA_ENDPOINTS.unlock,
        {},
        { pAuth: preAuth });
      return Promise.resolve(response);
    } catch (err) {
      return Promise.reject('error: ' + err)
    }
  }

  /*
  airCtrl: Boolean,  // climatisation
  heating1: Boolean, // front defrost, airCtrl will be on
  defrost: Boolean,  // side mirrors & rear defrost
  airTempvalue: number | null  // temp in degrees for clim and heating 17-27
  */
  public async start(startConfig: StartConfig): Promise<string> {
    logger.info('Begin startClimate request');
    try {
      const body =
      {
        hvacInfo: {
          airCtrl: ((startConfig.airCtrl ?? false) || (startConfig.defrost ?? false)) ? 1 : 0,
          defrost: startConfig.defrost ?? false,
          // postRemoteFatcStart: 1,
          heating1: startConfig.heating1 ? 1 : 0
        }
      }

      let airTemp = startConfig.airTempvalue
      if (airTemp != null) {
        if (airTemp > 27 || airTemp < 17) {
          return Promise.reject("air temperature should be between 17 and 27 degrees");
        }
        var airTempValue: String = (6 + (airTemp - 17) * 2).toString(16).toUpperCase() + 'H';
        if (airTempValue.length == 2) {
          airTempValue = '0' + airTempValue
        }
        body.hvacInfo['airTemp'] = { value: airTempValue, unit: 0, hvacTempType: 1 }
      } else if ((startConfig.airCtrl ?? false) || (startConfig.defrost ?? false)) {
        return Promise.reject("air temperature should be specified")
      }

      const preAuth = await this.getPreAuth();
      const response = await this.request(
        CA_ENDPOINTS.start,
        body,
        { pAuth: preAuth });

      return Promise.resolve(response);
    } catch (err) {
      return Promise.reject('error: ' + err)
    }
>>>>>>> a7e97e53
  }

  public async stop(): Promise<string> {
    logger.info('Begin stop request');
    try {
      const preAuth = await this.getPreAuth();
      const response = await this.request(CA_ENDPOINTS.stop, {
        pAuth: preAuth
      });
      return Promise.resolve(response);
    } catch (err) {
      return Promise.reject('error: ' + err)
    }
  }

  public async  lights(withHorn = false): Promise<any> {
    logger.info('Begin lights request with horn ' + withHorn);
    try {
      const preAuth = await this.getPreAuth();
      const response = await this.request(
        CA_ENDPOINTS.hornlight,
        { horn: withHorn },
        { pAuth: preAuth }
      );
      return Promise.resolve(response);
    } catch (err) {
      return Promise.reject('error: ' + err)
    }
  }

  public async locate(): Promise<VehicleLocation> {
    logger.info('Begin locate request');
    try {
      const preAuth = await this.getPreAuth();
      const response = await this.request(
        CA_ENDPOINTS.locate,
        {},
        { pAuth: preAuth }
      );
      this._location = response.result as VehicleLocation
      return Promise.resolve(this._location);
    } catch (err) {
      return Promise.reject('error: ' + err)
    }
  }

  //////////////////////////////////////////////////////////////////////////////
  // Internal
  //////////////////////////////////////////////////////////////////////////////

  private async getPreAuth() {
    const response = await this.request(CA_ENDPOINTS.verifyPin, {});
    const pAuth = response.result.pAuth;
    return pAuth;
  }

  private async request(endpoint, body: object, headers: object = {}, ): Promise<any | null> {
    logger.info(`[${endpoint}] ${JSON.stringify(headers)} ${JSON.stringify(body)}`);

    try {
      const response = await got(endpoint, {
        method: 'POST',
        json: true,
        headers: {
          from: 'SPA',
          language: 1,
          offset: this.timeOffset,
          accessToken: this.controller.session.accessToken,
          vehicleId: this.config.vehicleId,
          ...headers
        },
        body: {
          pin: this.config.pin,
          ...body
        }
      });

      if (response.body.responseHeader.responseCode != 0) {
        return Promise.reject('bad request: ' + response.body.responseHeader.responseDesc)
      }

      // console.log( '********* response ' + JSON.stringify(response))
      return Promise.resolve(response.body);
    } catch (err) {
      return Promise.reject('error: ' + err)
    }
  }
}<|MERGE_RESOLUTION|>--- conflicted
+++ resolved
@@ -8,25 +8,6 @@
 import { StartConfig } from '../interfaces/american.interfaces';
 
 export default class CanadianVehicle extends Vehicle {
-<<<<<<< HEAD
-  public region = REGIONS.CA;
-
-  constructor(public config, public controller) {
-    super(controller);
-    logger.info(`CA Vehicle ${this.config.regId} created`);
-  }
-
-  get gen(): number {
-    return this.config.gen;
-  }
-
-  get vin(): string {
-    return this.config.vin;
-  }
-
-  get name(): string {
-    return this.config.nickname;
-=======
 
   private _status: VehicleStatus | null = null;
   private _location: VehicleLocation | null = null;
@@ -80,7 +61,6 @@
     } catch (err) {
       return Promise.reject('error: ' + err)
     }
->>>>>>> a7e97e53
   }
 
   public async status(refresh = false): Promise<VehicleStatus> {
@@ -95,34 +75,6 @@
     }
   }
 
-<<<<<<< HEAD
-  get location(): VehicleLocation | null {
-    throw new Error('Method not implemented.');
-  }
-
-  get odometer(): Odometer | null {
-    throw new Error('Method not implemented.');
-  }
-
-  get type(): string {
-    return this.type;
-  }
-
-  async status(): Promise<VehicleStatus> {
-    throw new Error('Method not implemented.');
-  }
-
-  public updateStatus(): Promise<VehicleStatus> {
-    throw new Error('Method not implemented.');
-  }
-
-  public async start(): Promise<string> {
-    throw new Error('Method not implemented.');
-  }
-  
-  public async stop(): Promise<string> {
-    throw new Error('Method not implemented.');
-=======
   public async nextService(): Promise<String> {
     logger.info('Begin nextService request');
     try {
@@ -184,12 +136,12 @@
         }
       }
 
-      let airTemp = startConfig.airTempvalue
+      const airTemp = startConfig.airTempvalue
       if (airTemp != null) {
         if (airTemp > 27 || airTemp < 17) {
           return Promise.reject("air temperature should be between 17 and 27 degrees");
         }
-        var airTempValue: String = (6 + (airTemp - 17) * 2).toString(16).toUpperCase() + 'H';
+        let airTempValue: string = (6 + (airTemp - 17) * 2).toString(16).toUpperCase() + 'H';
         if (airTempValue.length == 2) {
           airTempValue = '0' + airTempValue
         }
@@ -208,7 +160,6 @@
     } catch (err) {
       return Promise.reject('error: ' + err)
     }
->>>>>>> a7e97e53
   }
 
   public async stop(): Promise<string> {
@@ -258,7 +209,7 @@
   //////////////////////////////////////////////////////////////////////////////
   // Internal
   //////////////////////////////////////////////////////////////////////////////
-
+  // TODO: type this
   private async getPreAuth() {
     const response = await this.request(CA_ENDPOINTS.verifyPin, {});
     const pAuth = response.result.pAuth;
