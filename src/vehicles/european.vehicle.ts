--- conflicted
+++ resolved
@@ -23,16 +23,11 @@
 import { celciusToTempCode, tempCodeToCelsius } from '../util';
 import { EU_BASE_URL } from '../constants/europe';
 import { getStamp } from '../tools/european.tools';
-<<<<<<< HEAD
 import { manageBluelinkyError, ManagedBluelinkyError } from '../tools/common.tools';
-import { addMinutes, parse } from 'date-fns';
+import { addMinutes, parse as parseDate } from 'date-fns';
 
 type ChargeTarget = 50 | 60 | 70 | 80 | 90 | 100;
 const POSSIBLE_CHARGE_LIMIT_VALUES = [50, 60, 70, 80, 90, 100];
-=======
-import { manageBluelinkyError } from '../tools/common.tools';
-import { parse as parseDate } from 'date-fns';
->>>>>>> 9817e4e0
 
 export default class EuropeanVehicle extends Vehicle {
   public region = REGIONS.EU;
@@ -554,7 +549,7 @@
           },
           trips: Array.isArray(day.tripList) ?
             day.tripList.map(trip => {
-              const start = parse(`${day.tripDay}${trip.tripTime}`, 'yyyyMMddHHmmss', Date.now());
+              const start = parseDate(`${day.tripDay}${trip.tripTime}`, 'yyyyMMddHHmmss', Date.now());
               return {
                 timeRaw: trip.tripTime,
                 start,
